from __future__ import unicode_literals
import frappe
import json

def get_email_accounts(user=None):
	if not user:
		user = frappe.session.user

	email_accounts = []

	accounts = frappe.get_all("User Email", filters={ "parent": user },
		fields=["email_account", "email_id", "enable_outgoing"],
		distinct=True, order_by="idx")

	if not accounts:
		return {
			"email_accounts": [],
			"all_accounts": ""
		}

	all_accounts = ",".join([ account.get("email_account") for account in accounts ])
	if len(accounts) > 1:
		email_accounts.append({
			"email_account": all_accounts,
			"email_id": "All Accounts"
		})
	email_accounts.extend(accounts)

	email_accounts.extend([
		{
			"email_account": "Sent",
			"email_id": "Sent Mail"
		},
		{
			"email_account": "Spam",
			"email_id": "Spam"
		},
		{
			"email_account": "Trash",
			"email_id": "Trash"
		}
	])

	return {
		"email_accounts": email_accounts,
		"all_accounts": all_accounts
	}

@frappe.whitelist()
def create_email_flag_queue(names, action):
	""" create email flag queue to mark email either as read or unread """
	def mark_as_seen_unseen(name, action):
		doc = frappe.get_doc("Communication", name)
		if action == "Read":
			doc.add_seen()
		else:
			_seen = json.loads(doc._seen or '[]')
			_seen = [user for user in _seen if frappe.session.user != user]
			doc.db_set('_seen', json.dumps(_seen), update_modified=False)

	if not all([names, action]):
		return

	for name in json.loads(names or []):
		uid, seen_status, email_account = frappe.db.get_value("Communication", name,
			["ifnull(uid, -1)", "ifnull(seen, 0)", "email_account"])

		# can not mark email SEEN or UNSEEN without uid
		if not uid or uid == -1:
			continue

		seen = 1 if action == "Read" else 0
		# check if states are correct
		if (action =='Read' and seen_status == 0) or (action =='Unread' and seen_status == 1):
			create_new = True
			email_flag_queue = frappe.db.sql("""select name, action from `tabEmail Flag Queue`
				where communication = %(name)s and is_completed=0""", {"name":name}, as_dict=True)

			for queue in email_flag_queue:
				if queue.action != action:
					frappe.delete_doc("Email Flag Queue", queue.name, ignore_permissions=True)
				elif queue.action == action:
					# Read or Unread request for email is already available
					create_new = False

			if create_new:
				flag_queue = frappe.get_doc({
					"uid": uid,
					"action": action,
					"communication": name,
					"doctype": "Email Flag Queue",
					"email_account": email_account
				})
				flag_queue.save(ignore_permissions=True)
				frappe.db.set_value("Communication", name, "seen", seen,
					update_modified=False)
				mark_as_seen_unseen(name, action)

@frappe.whitelist()
def mark_as_trash(communication):
	"""set email status to trash"""
	frappe.db.set_value("Communication", communication, "email_status", "Trash")

@frappe.whitelist()
def mark_as_spam(communication, sender):
	""" set email status to spam """
	email_rule = frappe.db.get_value("Email Rule", { "email_id": sender })
	if not email_rule:
		frappe.get_doc({
			"doctype": "Email Rule",
			"email_id": sender,
			"is_spam": 1
		}).insert(ignore_permissions=True)
	frappe.db.set_value("Communication", communication, "email_status", "Spam")

def link_communication_to_document(doc, reference_doctype, reference_name, ignore_communication_links):
	if not ignore_communication_links:
		doc.reference_doctype = reference_doctype
		doc.reference_name = reference_name
		doc.status = "Linked"
<<<<<<< HEAD
		doc.save(ignore_permissions=True)

@frappe.whitelist()
def make_issue_from_communication(communication, ignore_communication_links=False):
	""" raise a issue from email """

	doc = frappe.get_doc("Communication", communication)
	issue = frappe.get_doc({
		"doctype": "Issue",
		"subject": doc.subject,
		"communication_medium": doc.communication_medium,
		"raised_by": doc.sender or "",
		"raised_by_phone": doc.phone_no or ""
	}).insert(ignore_permissions=True)

	link_communication_to_document(doc, "Issue", issue.name, ignore_communication_links)

	return issue.name

@frappe.whitelist()
def make_lead_from_communication(communication, ignore_communication_links=False):
	""" raise a issue from email """

	doc = frappe.get_doc("Communication", communication)
	lead_name = None
	if doc.sender:
		lead_name = frappe.db.get_value("Lead", {"email_id": doc.sender})
	if not lead_name and doc.mobile_no:
		lead_name = frappe.db.get_value("Lead", {"mobile_no": doc.phone_no})
	if not lead_name:
		lead = frappe.get_doc({
			"doctype": "Lead",
			"lead_name": doc.sender_full_name,
			"email_id": doc.sender,
			"mobile_no": doc.phone_no
		})
		lead.flags.ignore_mandatory = True
		lead.flags.ignore_permissions = True
		lead.insert()

		lead_name = lead.name

	link_communication_to_document(doc, "Lead", lead_name, ignore_communication_links)
	return lead_name

@frappe.whitelist()
def make_opportunity_from_communication(communication, ignore_communication_links=False):
	doc = frappe.get_doc("Communication", communication)

	lead = doc.reference_name if doc.reference_doctype == "Lead" else None
	if not lead:
		lead = make_lead_from_communication(communication, ignore_communication_links=True)

	enquiry_from = "Lead"

	opportunity = frappe.get_doc({
		"doctype": "Opportunity",
		"enquiry_from": enquiry_from,
		"lead": lead
	}).insert(ignore_permissions=True)

	link_communication_to_document(doc, "Opportunity", opportunity.name, ignore_communication_links)

	return opportunity.name
=======
		doc.save(ignore_permissions=True)
>>>>>>> 28ed21b9
<|MERGE_RESOLUTION|>--- conflicted
+++ resolved
@@ -118,71 +118,4 @@
 		doc.reference_doctype = reference_doctype
 		doc.reference_name = reference_name
 		doc.status = "Linked"
-<<<<<<< HEAD
-		doc.save(ignore_permissions=True)
-
-@frappe.whitelist()
-def make_issue_from_communication(communication, ignore_communication_links=False):
-	""" raise a issue from email """
-
-	doc = frappe.get_doc("Communication", communication)
-	issue = frappe.get_doc({
-		"doctype": "Issue",
-		"subject": doc.subject,
-		"communication_medium": doc.communication_medium,
-		"raised_by": doc.sender or "",
-		"raised_by_phone": doc.phone_no or ""
-	}).insert(ignore_permissions=True)
-
-	link_communication_to_document(doc, "Issue", issue.name, ignore_communication_links)
-
-	return issue.name
-
-@frappe.whitelist()
-def make_lead_from_communication(communication, ignore_communication_links=False):
-	""" raise a issue from email """
-
-	doc = frappe.get_doc("Communication", communication)
-	lead_name = None
-	if doc.sender:
-		lead_name = frappe.db.get_value("Lead", {"email_id": doc.sender})
-	if not lead_name and doc.mobile_no:
-		lead_name = frappe.db.get_value("Lead", {"mobile_no": doc.phone_no})
-	if not lead_name:
-		lead = frappe.get_doc({
-			"doctype": "Lead",
-			"lead_name": doc.sender_full_name,
-			"email_id": doc.sender,
-			"mobile_no": doc.phone_no
-		})
-		lead.flags.ignore_mandatory = True
-		lead.flags.ignore_permissions = True
-		lead.insert()
-
-		lead_name = lead.name
-
-	link_communication_to_document(doc, "Lead", lead_name, ignore_communication_links)
-	return lead_name
-
-@frappe.whitelist()
-def make_opportunity_from_communication(communication, ignore_communication_links=False):
-	doc = frappe.get_doc("Communication", communication)
-
-	lead = doc.reference_name if doc.reference_doctype == "Lead" else None
-	if not lead:
-		lead = make_lead_from_communication(communication, ignore_communication_links=True)
-
-	enquiry_from = "Lead"
-
-	opportunity = frappe.get_doc({
-		"doctype": "Opportunity",
-		"enquiry_from": enquiry_from,
-		"lead": lead
-	}).insert(ignore_permissions=True)
-
-	link_communication_to_document(doc, "Opportunity", opportunity.name, ignore_communication_links)
-
-	return opportunity.name
-=======
-		doc.save(ignore_permissions=True)
->>>>>>> 28ed21b9
+		doc.save(ignore_permissions=True)