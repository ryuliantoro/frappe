--- conflicted
+++ resolved
@@ -683,7 +683,6 @@
 			return null;
 		}
 	},
-<<<<<<< HEAD
 
 	deep_equal(a, b) {
 		// https://github.com/epoberezkin/fast-deep-equal/blob/master/index.js
@@ -744,12 +743,12 @@
 
 		return equal(a, b)
 		/* eslint-enable */
-=======
+  },
+
 	get_points(points) {
 		return `<span class='bold' style="color: ${points >= 0 ? '#45A163': '#e42121'}">
 			${points > 0 ? '+': ''}${points}
 		</span>`;
->>>>>>> 358f641d
 	}
 });
 
