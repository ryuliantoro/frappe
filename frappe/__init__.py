--- conflicted
+++ resolved
@@ -187,11 +187,7 @@
 	local.db = get_db(user=db_name or local.conf.db_name)
 	set_user("Administrator")
 
-<<<<<<< HEAD
-def connect_read_only():
-=======
 def connect_replica():
->>>>>>> 28ed21b9
 	from frappe.database import get_db
 	user = local.conf.db_name
 	password = local.conf.db_password
