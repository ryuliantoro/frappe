--- conflicted
+++ resolved
@@ -205,11 +205,6 @@
 
 	return revert_log
 
-<<<<<<< HEAD
-	return revert_log
-
-=======
->>>>>>> 28ed21b9
 def send_weekly_summary():
 	send_summary('Weekly')
 
