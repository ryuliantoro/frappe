--- conflicted
+++ resolved
@@ -118,7 +118,6 @@
 		if frappe.flags.in_install:
 			post_install()
 
-<<<<<<< HEAD
 def remove_app(app_name, dry_run=False, yes=False, no_backup=False, force=False):
 	"""Remove app and all linked to the app's module with the app from a site."""
 
@@ -129,10 +128,6 @@
 			return
 
 	print("Uninstalling App {0} from Site {1}...".format(app_name, frappe.local.site))
-=======
-def remove_app(app_name, dry_run=False, yes=False, no_backup=False):
-	"""Remove app and all linked to the app's module with the app from a site."""
->>>>>>> e365b717
 
 	if not dry_run and not yes:
 		confirm = click.confirm("All doctypes (including custom), modules related to this app will be deleted. Are you sure you want to continue?")
@@ -183,11 +178,8 @@
 		for doctype in set(drop_doctypes):
 			frappe.db.sql("drop table `tab{0}`".format(doctype))
 
-<<<<<<< HEAD
 		click.secho("Uninstalled App {0} from Site {1}".format(app_name, frappe.local.site), fg="green")
 
-=======
->>>>>>> e365b717
 	frappe.flags.in_uninstall = False
 
 def post_install(rebuild_website=False):
