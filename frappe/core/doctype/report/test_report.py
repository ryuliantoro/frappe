# Copyright (c) 2015, Frappe Technologies Pvt. Ltd. and Contributors
# See license.txt

from __future__ import unicode_literals
import frappe, json, os
import unittest

test_records = frappe.get_test_records('Report')

class TestReport(unittest.TestCase):
	def test_report_builder(self):
		if frappe.db.exists('Report', 'User Activity Report'):
			frappe.delete_doc('Report', 'User Activity Report')

		with open(os.path.join(os.path.dirname(__file__), 'user_activity_report.json'), 'r') as f:
			frappe.get_doc(json.loads(f.read())).insert()

		report = frappe.get_doc('Report', 'User Activity Report')
		columns, data = report.get_data()
		self.assertEqual(columns[0].get('label'), 'ID')
		self.assertEqual(columns[1].get('label'), 'User Type')
		self.assertTrue('Administrator' in [d[0] for d in data])

	def test_query_report(self):
		report = frappe.get_doc('Report', 'Permitted Documents For User')
		columns, data = report.get_data(filters={'user': 'Administrator', 'doctype': 'DocType'})
		self.assertEqual(columns[0].get('label'), 'Name')
		self.assertEqual(columns[1].get('label'), 'Module')
		self.assertTrue('User' in [d[0] for d in data])

	def test_report_permisisons(self):
		frappe.db.sql("""delete from `tabHas Role` where parent = %s
			and role = 'Test Has Role'""", frappe.session.user, auto_commit=1)

		if not frappe.db.exists('Role', 'Test Has Role'):
			role = frappe.get_doc({
				'doctype': 'Role',
				'role_name': 'Test Has Role'
			}).insert(ignore_permissions=True)

		if not frappe.db.exists("Report", "Test Report"):
			report = frappe.get_doc({
				'doctype': 'Report',
				'ref_doctype': 'User',
				'report_name': 'Test Report',
				'report_type': 'Query Report',
				'is_standard': 'No',
				'roles': [
					{'role': 'Test Has Role'}
				]
			}).insert(ignore_permissions=True)
		else:
			report = frappe.get_doc('Report', 'Test Report')

		self.assertNotEquals(report.is_permitted(), True)

	# test for the `_format` method if report data doesn't have sort_by parameter
	def test_format_method(self):
		if frappe.db.exists('Report', 'User Activity Report Without Sort'):
			frappe.delete_doc('Report', 'User Activity Report Without Sort')
		with open(os.path.join(os.path.dirname(__file__), 'user_activity_report_without_sort.json'), 'r') as f:
			frappe.get_doc(json.loads(f.read())).insert()

		report = frappe.get_doc('Report', 'User Activity Report Without Sort')
<<<<<<< HEAD
		# this would raise an error without the fix added along with this test case
=======
>>>>>>> cc7eacda
		columns, data = report.get_data()

		self.assertEqual(columns[0].get('label'), 'ID')
		self.assertEqual(columns[1].get('label'), 'User Type')
		self.assertTrue('Administrator' in [d[0] for d in data])
		frappe.delete_doc('Report', 'User Activity Report Without Sort')<|MERGE_RESOLUTION|>--- conflicted
+++ resolved
@@ -62,10 +62,6 @@
 			frappe.get_doc(json.loads(f.read())).insert()
 
 		report = frappe.get_doc('Report', 'User Activity Report Without Sort')
-<<<<<<< HEAD
-		# this would raise an error without the fix added along with this test case
-=======
->>>>>>> cc7eacda
 		columns, data = report.get_data()
 
 		self.assertEqual(columns[0].get('label'), 'ID')
