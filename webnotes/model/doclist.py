# Copyright (c) 2013, Web Notes Technologies Pvt. Ltd.
# MIT License. See license.txt 

import webnotes
import webnotes.model
from webnotes.model.doc import Document
from webnotes import _

class DocList(list):
	"""DocList object as a wrapper around a list"""
	def get(self, filters, limit=0):
		"""pass filters as:
			{"key": "val", "key": ["!=", "val"],
			"key": ["in", "val"], "key": ["not in", "val"], "key": "^val",
			"key" : True (exists), "key": False (does not exist) }"""

		out = []
		
		for doc in self:
			d = isinstance(getattr(doc, "fields", None), dict) and doc.fields or doc
			add = True
			for f in filters:
				fval = filters[f]
				
				if fval is True:
					fval = ["not None", fval]
				elif fval is False:
					fval = ["None", fval]
				elif not isinstance(fval, list):
					if isinstance(fval, basestring) and fval.startswith("^"):
						fval = ["^", fval[1:]]
					else:
						fval = ["=", fval]
				
				if not webnotes.compare(d.get(f), fval[0], fval[1]):
					add = False
					break

			if add:
				out.append(doc)
				if limit and (len(out)-1)==limit:
					break
		
		return DocList(out)
		
	def get_distinct_values(self, fieldname):
		return list(set(map(lambda d: d.fields.get(fieldname), self)))

	def remove_items(self, filters):
		for d in self.get(filters):
			self.remove(d)

	def getone(self, filters):
		return self.get(filters, limit=1)[0]

	def copy(self):
		out = []
		for d in self:
			if isinstance(d, dict):
				fielddata = d
			else:
				fielddata = d.fields
			fielddata.update({"name": None})
			out.append(Document(fielddata=fielddata))
		return DocList(out)
		
	def get_item_value(self, d, name):
		if isinstance(d, dict):
			return d.get(name)
		else:
			return d.fields.get(name)
		
	def filter_valid_fields(self):
		import webnotes.model
		fieldnames = {}
		for d in self:
			remove = []
			for f in d:
				if f not in fieldnames.setdefault(d.doctype,
						webnotes.model.get_fieldnames(d.doctype)):
					remove.append(f)
			for f in remove:
				del d[f]
				
	def append(self, doc):
		if not isinstance(doc, Document):
			doc = Document(fielddata=doc)
			
		self._prepare_doc(doc)

		super(DocList, self).append(doc)
		
	def extend(self, doclist):
		doclist = objectify(doclist)
		for doc in doclist:
			self._prepare_doc(doc)
		
		super(DocList, self).extend(doclist)
		
		return self
		
	def _prepare_doc(self, doc):
		if not doc.name:
			doc.fields["__islocal"] = 1
			doc.docstatus = 0
		if doc.parentfield:
			if not doc.parenttype:
				doc.parenttype = self[0].doctype
			if not doc.parent:
				doc.parent = self[0].name
			if not doc.idx:
				siblings = [int(self.get_item_value(d, "idx") or 0) for d in self.get({"parentfield": doc.parentfield})]
				doc.idx = (max(siblings) + 1) if siblings else 1
	
	def update(self, doclist):
		for d in doclist:
<<<<<<< HEAD
			matched = False
			for ref in self:
				if isinstance(ref, dict):
					fielddata = ref
				else:
					fielddata = ref.fields
				
				if d["name"] and ref.name and ref.name == d["name"]:
					ref.fields.update(d)
					matched = True
					break
					
			if not matched:
				d["__islocal"] = 1
				self.append(d)
					
=======
			if not d["name"]:
				d["__islocal"] = 1
				self.append(d)
			else:
				matched = False
				for ref in self:
					if isinstance(ref, dict):
						fielddata = ref
					else:
						fielddata = ref.fields
				
					if d["name"] and ref.name and ref.name == d["name"]:
						ref.fields.update(d)
						matched = True
						break
						
				if not matched:
					webnotes.throw("[" + d["doctype"] + "] ID: " + d["name"] + 
						_(" does not exists"))
>>>>>>> ffae2a5d
		return self
		
def objectify(doclist):
	from webnotes.model.doc import Document
	return map(lambda d: isinstance(d, Document) and d or Document(d), doclist)<|MERGE_RESOLUTION|>--- conflicted
+++ resolved
@@ -114,24 +114,6 @@
 	
 	def update(self, doclist):
 		for d in doclist:
-<<<<<<< HEAD
-			matched = False
-			for ref in self:
-				if isinstance(ref, dict):
-					fielddata = ref
-				else:
-					fielddata = ref.fields
-				
-				if d["name"] and ref.name and ref.name == d["name"]:
-					ref.fields.update(d)
-					matched = True
-					break
-					
-			if not matched:
-				d["__islocal"] = 1
-				self.append(d)
-					
-=======
 			if not d["name"]:
 				d["__islocal"] = 1
 				self.append(d)
@@ -151,7 +133,6 @@
 				if not matched:
 					webnotes.throw("[" + d["doctype"] + "] ID: " + d["name"] + 
 						_(" does not exists"))
->>>>>>> ffae2a5d
 		return self
 		
 def objectify(doclist):
