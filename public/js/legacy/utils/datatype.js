--- conflicted
+++ resolved
@@ -76,14 +76,8 @@
 	v=v+'';
 	v=lstrip(v, ['0']); 
 	v=parseInt(v); 
-<<<<<<< HEAD
-	return isNaN(v) ?
-	 	(def ? def : 0) :
-	 	v
-=======
 	if(isNaN(v))v=def===undefined?0:def;
 	return v; 
->>>>>>> bc4331b4
 }
 function validate_email(txt) { 
 	return wn.utils.validate_type(txt, "email");
